{
  "permissions": {
    "allow": [
      "Bash(npm run build:*)",
      "Bash(npm test)",
      "Bash(grep:*)",
      "Bash(npm run lint)",
      "Bash(npm run clean:*)",
      "Bash(mkdir:*)",
      "Bash(npm install)",
      "Bash(npm run compile:*)",
      "Bash(npm run:*)",
      "Bash(node:*)",
      "Bash(touch:*)",
      "Bash(npm test:*)",
      "Bash(rg:*)",
<<<<<<< HEAD
      "Bash(find:*)",
      "Bash(npx jest:*)"
=======
      "Bash(git add:*)",
      "Bash(git push:*)"
>>>>>>> f30b6fc1
    ],
    "deny": []
  }
}<|MERGE_RESOLUTION|>--- conflicted
+++ resolved
@@ -14,13 +14,10 @@
       "Bash(touch:*)",
       "Bash(npm test:*)",
       "Bash(rg:*)",
-<<<<<<< HEAD
       "Bash(find:*)",
-      "Bash(npx jest:*)"
-=======
+      "Bash(npx jest:*)",
       "Bash(git add:*)",
       "Bash(git push:*)"
->>>>>>> f30b6fc1
     ],
     "deny": []
   }
