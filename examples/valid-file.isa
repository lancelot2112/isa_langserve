--- conflicted
+++ resolved
@@ -1,56 +1,50 @@
-# Test file for new ISA linter architecture
-:param ENDIAN=big
-
-# Basic space definitions, each space_tag should get its own unique color
-# any fields defined in a space command context will inherit the space's tag color
-:space insn addr=32 word=32 type=ro
-#Note reg gets a different color than insn
-:space reg addr=0x20 word=64 type=register
-
-# Field definition used for naming can be used for register definitions
-# Note the :reg tag should have the same color as the reg space tag.  The colon
-# should still be the basic command color.
-:reg GPR[0-31] size=32
-
-<<<<<<< HEAD
-# A redirect of a previously named field (r%d above provides r0, r1, ..., r31)
-# fields and subfields should get the same color as the space they are defined in.
-:reg XOM redirect=r4
-=======
-# An alias of a previously named field (GPR[0-31] above provides GPR0, GPR1, ..., GPR31)
-# fields and subfields should get the same color as the space they are defined in.
-:reg XOM alias=GPR4
->>>>>>> f30b6fc1
-subfields={
-    OV @(0-4) descr="Overflow Flag"
-    EXCEPT @(5-9) descr="Exception Flag"
-    Other @(10-14) descr="Other Flags"
-
-    #spaces and commits in a subcontext
-    andThis @(15-19) descr="And This Flag"
-}
-
-# Until another :command is encountered, the previous command context is used
-
-# Fields in an unnamed field block with a multi-line subfield
-:insn size=32 subfields={
-    OP @(0-5)
-    rA @(11-15) op=reg;GPR
-    rB @(16-20) op=reg;GPR
-    rD @(6-10) op=reg;GPR
-
-    #example of a single character tag
-    OE @(21) op=func
-    Rc @(31) op=func
-
-    # A more complicated bit field definition
-    pmrn @(?1||16-20||11-15||0b00)
-}
-
-# Instruction definition with args, mask and semantics
-#note that the fields are defined in the unnamed instruction command
-# and that the size matches the base word size of the space {32}
-:insn add (rD,rA,rB) mask={OP=0b011111 OE=0 @(22-30)=0b100001010 Rc=0} semantics={
-    #Another multi-line context window
-    rD = rA + rB
-}
+# Test file for new ISA linter architecture
+:param ENDIAN=big
+
+# Basic space definitions, each space_tag should get its own unique color
+# any fields defined in a space command context will inherit the space's tag color
+:space insn addr=32 word=32 type=ro
+#Note reg gets a different color than insn
+:space reg addr=0x20 word=64 type=register
+
+# Field definition used for naming can be used for register definitions
+# Note the :reg tag should have the same color as the reg space tag.  The colon
+# should still be the basic command color.
+:reg GPR[0-31] size=32
+
+# An redirect of a previously named field (GPR[0-31] above provides GPR0, GPR1, ..., GPR31)
+# fields and subfields should get the same color as the space they are defined in.
+:reg XOM redirect=GPR4
+subfields={
+    OV @(0-4) descr="Overflow Flag"
+    EXCEPT @(5-9) descr="Exception Flag"
+    Other @(10-14) descr="Other Flags"
+
+    #spaces and commits in a subcontext
+    andThis @(15-19) descr="And This Flag"
+}
+
+# Until another :command is encountered, the previous command context is used
+
+# Fields in an unnamed field block with a multi-line subfield
+:insn size=32 subfields={
+    OP @(0-5)
+    rA @(11-15) op=reg;GPR
+    rB @(16-20) op=reg;GPR
+    rD @(6-10) op=reg;GPR
+
+    #example of a single character tag
+    OE @(21) op=func
+    Rc @(31) op=func
+
+    # A more complicated bit field definition
+    pmrn @(?1||16-20||11-15||0b00)
+}
+
+# Instruction definition with args, mask and semantics
+#note that the fields are defined in the unnamed instruction command
+# and that the size matches the base word size of the space {32}
+:insn add (rD,rA,rB) mask={OP=0b011111 OE=0 @(22-30)=0b100001010 Rc=0} semantics={
+    #Another multi-line context window
+    rD = rA + rB
+}